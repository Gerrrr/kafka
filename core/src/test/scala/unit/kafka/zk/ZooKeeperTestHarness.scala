/**
 * Licensed to the Apache Software Foundation (ASF) under one or more
 * contributor license agreements.  See the NOTICE file distributed with
 * this work for additional information regarding copyright ownership.
 * The ASF licenses this file to You under the Apache License, Version 2.0
 * (the "License"); you may not use this file except in compliance with
 * the License.  You may obtain a copy of the License at
 * 
 *    http://www.apache.org/licenses/LICENSE-2.0
 *
 * Unless required by applicable law or agreed to in writing, software
 * distributed under the License is distributed on an "AS IS" BASIS,
 * WITHOUT WARRANTIES OR CONDITIONS OF ANY KIND, either express or implied.
 * See the License for the specific language governing permissions and
 * limitations under the License.
 */

package kafka.zk

import org.scalatest.junit.JUnit3Suite
import org.I0Itec.zkclient.ZkClient
<<<<<<< HEAD
import kafka.utils.ZKStringSerializer
=======
import kafka.utils.{ZKStringSerializer, TestZKUtils}
>>>>>>> 602acaf4

trait ZooKeeperTestHarness extends JUnit3Suite {
  val zkConnect: String = TestZKUtils.zookeeperConnect
  var zookeeper: EmbeddedZookeeper = null
  var zkClient: ZkClient = null
<<<<<<< HEAD

  override def setUp() {
    zookeeper = new EmbeddedZookeeper(zkConnect)
    zkClient = new ZkClient(zookeeper.connectString)
    zkClient.setZkSerializer(ZKStringSerializer)
=======
  val zkConnectionTimeout = 6000
  val zkSessionTimeout = 6000

  override def setUp() {
    zookeeper = new EmbeddedZookeeper(zkConnect)
    zkClient = new ZkClient(zookeeper.connectString, zkSessionTimeout, zkConnectionTimeout, ZKStringSerializer)
>>>>>>> 602acaf4
    super.setUp
  }

  override def tearDown() {
    super.tearDown
    zkClient.close()
    zookeeper.shutdown()
  }

}<|MERGE_RESOLUTION|>--- conflicted
+++ resolved
@@ -19,30 +19,18 @@
 
 import org.scalatest.junit.JUnit3Suite
 import org.I0Itec.zkclient.ZkClient
-<<<<<<< HEAD
-import kafka.utils.ZKStringSerializer
-=======
 import kafka.utils.{ZKStringSerializer, TestZKUtils}
->>>>>>> 602acaf4
 
 trait ZooKeeperTestHarness extends JUnit3Suite {
   val zkConnect: String = TestZKUtils.zookeeperConnect
   var zookeeper: EmbeddedZookeeper = null
   var zkClient: ZkClient = null
-<<<<<<< HEAD
-
-  override def setUp() {
-    zookeeper = new EmbeddedZookeeper(zkConnect)
-    zkClient = new ZkClient(zookeeper.connectString)
-    zkClient.setZkSerializer(ZKStringSerializer)
-=======
   val zkConnectionTimeout = 6000
   val zkSessionTimeout = 6000
 
   override def setUp() {
     zookeeper = new EmbeddedZookeeper(zkConnect)
     zkClient = new ZkClient(zookeeper.connectString, zkSessionTimeout, zkConnectionTimeout, ZKStringSerializer)
->>>>>>> 602acaf4
     super.setUp
   }
 
